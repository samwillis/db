--- conflicted
+++ resolved
@@ -380,75 +380,12 @@
    * This method processes operations from pending transactions and applies them to the synced data
    */
   commitPendingTransactions = () => {
-<<<<<<< HEAD
-    // Check if there's any transactions that aren't finished.
-    // If not, proceed.
-    // If so, subscribe to transactions and keep checking if can proceed.
-    //
-    // The plan is to have a finer-grained locking but just blocking applying
-    // synced data until a persisting transaction is finished seems fine.
-    // We also don't yet have support for transactions that don't immediately
-    // persist so right now, blocking sync only delays their application for a
-    // few hundred milliseconds. So not the worse thing in th world.
-    // But something to fix in the future.
-    // Create a Set with only the terminal states
-    const terminalStates = new Set<TransactionState>([`completed`, `failed`])
-
-    // Function to check if a state is NOT a terminal state
-    function isNotTerminalState({ state }: Transaction): boolean {
-      return !terminalStates.has(state)
-    }
-    if (
-      this.transactions.size === 0 ||
-      !Array.from(this.transactions.values()).some(isNotTerminalState)
-    ) {
-      const keys = new Set<string>()
-      batch(() => {
-        for (const transaction of this.pendingSyncedTransactions) {
-          for (const operation of transaction.operations) {
-            keys.add(operation.key)
-            this.syncedKeys.add(operation.key)
-            this.syncedMetadata.setState((prevData) => {
-              switch (operation.type) {
-                case `insert`:
-                  prevData.set(operation.key, operation.metadata)
-                  break
-                case `update`:
-                  prevData.set(operation.key, {
-                    ...prevData.get(operation.key)!,
-                    ...operation.metadata,
-                  })
-                  break
-                case `delete`:
-                  prevData.delete(operation.key)
-                  break
-              }
-              return prevData
-            })
-            this.syncedData.setState((prevData) => {
-              switch (operation.type) {
-                case `insert`:
-                  prevData.set(operation.key, operation.value)
-                  break
-                case `update`:
-                  prevData.set(operation.key, {
-                    ...prevData.get(operation.key)!,
-                    ...operation.value,
-                  })
-                  break
-                case `delete`:
-                  prevData.delete(operation.key)
-                  break
-              }
-              return prevData
-            })
-          }
-=======
     const keys = new Set<string>()
     batch(() => {
       for (const transaction of this.pendingSyncedTransactions) {
         for (const operation of transaction.operations) {
           keys.add(operation.key)
+          this.syncedKeys.add(operation.key)
           this.syncedMetadata.setState((prevData) => {
             switch (operation.type) {
               case `insert`:
@@ -483,7 +420,6 @@
             }
             return prevData
           })
->>>>>>> 3486c6ad
         }
       }
     })
